--- conflicted
+++ resolved
@@ -1,17 +1,5 @@
-<<<<<<< HEAD
 FROM golang:1.13-alpine3.10 AS build
-MAINTAINER Full Stack Integrations <fsi.communications@newrelic.com>
 RUN apk add --no-cache --update git make
-=======
-FROM golang:1.11.4-alpine3.8 AS build
-RUN apk add --no-cache --update git make openssh-client
-# Set up ssh credentials to fetch private dependencies.
-ARG SSH_PRIVATE_KEY
-RUN mkdir /root/.ssh/
-RUN echo "${SSH_PRIVATE_KEY}" | base64 -d > /root/.ssh/id_rsa
-RUN chmod 0600 /root/.ssh/id_rsa
-RUN ssh-keyscan source.datanerd.us >> /root/.ssh/known_hosts
->>>>>>> 6ca9d972
 
 WORKDIR /go/src/github.com/newrelic/nri-prometheus
 COPY Makefile Makefile
